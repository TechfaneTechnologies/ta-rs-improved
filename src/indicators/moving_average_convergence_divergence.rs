use std::fmt;

use crate::errors::*;
use crate::indicators::ExponentialMovingAverage as Ema;
use crate::{Close, Next, Reset};
use serde::{Deserialize, Serialize};

/// Moving average converge divergence (MACD).
///
/// The MACD indicator (or "oscillator") is a collection of three time series
/// calculated from historical price data, most often the closing price.
/// These three series are:
///
/// * The MACD series proper
/// * The "signal" or "average" series
/// * The "divergence" series which is the difference between the two
///
/// The MACD series is the difference between a "fast" (short period) exponential
/// moving average (EMA), and a "slow" (longer period) EMA of the price series.
/// The average series is an EMA of the MACD series itself.
///
/// # Formula
///
/// # Parameters
///
/// * _fast_length_ - length for the fast EMA. Default is 12.
/// * _slow_length_ - length for the slow EMA. Default is 26.
/// * _signal_length_ - length for the signal EMA. Default is 9.
///
/// # Example
///
/// ```
/// use ta::indicators::MovingAverageConvergenceDivergence as Macd;
/// use ta::Next;
///
/// let mut macd = Macd::new(3, 6, 4).unwrap();
///
/// assert_eq!(round(macd.next(2.0).into()), (0.0, 0.0, 0.0));
/// assert_eq!(round(macd.next(3.0).into()), (0.21, 0.09, 0.13));
/// assert_eq!(round(macd.next(4.2).into()), (0.52, 0.26, 0.26));
/// assert_eq!(round(macd.next(7.0).into()), (1.15, 0.62, 0.54));
/// assert_eq!(round(macd.next(6.7).into()), (1.15, 0.83, 0.32));
/// assert_eq!(round(macd.next(6.5).into()), (0.94, 0.87, 0.07));
///
/// fn round(nums: (f64, f64, f64)) -> (f64, f64, f64) {
///     let n0 = (nums.0 * 100.0).round() / 100.0;
///     let n1 = (nums.1 * 100.0).round() / 100.0;
///     let n2 = (nums.2 * 100.0).round() / 100.0;
///     (n0, n1, n2)
/// }
/// ```
#[derive(Debug, Clone, Serialize, Deserialize)]
pub struct MovingAverageConvergenceDivergence {
    fast_ema: Ema,
    slow_ema: Ema,
    signal_ema: Ema,
}

impl MovingAverageConvergenceDivergence {
    pub fn new(fast_length: u32, slow_length: u32, signal_length: u32) -> Result<Self> {
        let indicator = Self {
            fast_ema: Ema::new(fast_length)?,
            slow_ema: Ema::new(slow_length)?,
            signal_ema: Ema::new(signal_length)?,
        };
        Ok(indicator)
    }
}

#[derive(Debug, Clone, PartialEq)]
pub struct MovingAverageConvergenceDivergenceOutput {
    pub macd: f64,
    pub signal: f64,
    pub histogram: f64,
}

impl From<MovingAverageConvergenceDivergenceOutput> for (f64, f64, f64) {
    fn from(mo: MovingAverageConvergenceDivergenceOutput) -> Self {
        (mo.macd, mo.signal, mo.histogram)
    }
}

impl<'a> Next<'a, f64> for MovingAverageConvergenceDivergence {
    type Output = MovingAverageConvergenceDivergenceOutput;

    fn next(&mut self, input: f64) -> Self::Output {
        let fast_val = self.fast_ema.next(input);
        let slow_val = self.slow_ema.next(input);

        let macd = fast_val - slow_val;
        let signal = self.signal_ema.next(macd);
        let histogram = macd - signal;

        MovingAverageConvergenceDivergenceOutput {
            macd: macd,
            signal: signal,
            histogram: histogram,
        }
    }
}

<<<<<<< HEAD
impl<T: Close> Next<&T> for MovingAverageConvergenceDivergence {
=======
impl<'a, T: Close> Next<'a, &'a T> for MovingAverageConvergenceDivergence {
>>>>>>> 36f5ef59
    type Output = MovingAverageConvergenceDivergenceOutput;

    fn next(&mut self, input: &T) -> Self::Output {
        self.next(input.close())
    }
}

impl Reset for MovingAverageConvergenceDivergence {
    fn reset(&mut self) {
        self.fast_ema.reset();
        self.slow_ema.reset();
        self.signal_ema.reset();
    }
}

impl Default for MovingAverageConvergenceDivergence {
    fn default() -> Self {
        Self::new(12, 26, 9).unwrap()
    }
}

impl fmt::Display for MovingAverageConvergenceDivergence {
    fn fmt(&self, f: &mut fmt::Formatter) -> fmt::Result {
        write!(
            f,
            "MACD({}, {}, {})",
            self.fast_ema.length(),
            self.slow_ema.length(),
            self.signal_ema.length()
        )
    }
}

#[cfg(test)]
mod tests {
    use super::*;
    use crate::test_helper::*;
    type Macd = MovingAverageConvergenceDivergence;

    test_indicator!(Macd);

    fn round(nums: (f64, f64, f64)) -> (f64, f64, f64) {
        let n0 = (nums.0 * 100.0).round() / 100.0;
        let n1 = (nums.1 * 100.0).round() / 100.0;
        let n2 = (nums.2 * 100.0).round() / 100.0;
        (n0, n1, n2)
    }

    #[test]
    fn test_new() {
        assert!(Macd::new(0, 1, 1).is_err());
        assert!(Macd::new(1, 0, 1).is_err());
        assert!(Macd::new(1, 1, 0).is_err());
        assert!(Macd::new(1, 1, 1).is_ok());
    }

    #[test]
    fn test_macd() {
        let mut macd = Macd::new(3, 6, 4).unwrap();

        assert_eq!(round(macd.next(2.0).into()), (0.0, 0.0, 0.0));
        assert_eq!(round(macd.next(3.0).into()), (0.21, 0.09, 0.13));
        assert_eq!(round(macd.next(4.2).into()), (0.52, 0.26, 0.26));
        assert_eq!(round(macd.next(7.0).into()), (1.15, 0.62, 0.54));
        assert_eq!(round(macd.next(6.7).into()), (1.15, 0.83, 0.32));
        assert_eq!(round(macd.next(6.5).into()), (0.94, 0.87, 0.07));
    }

    #[test]
    fn test_reset() {
        let mut macd = Macd::new(3, 6, 4).unwrap();

        assert_eq!(round(macd.next(2.0).into()), (0.0, 0.0, 0.0));
        assert_eq!(round(macd.next(3.0).into()), (0.21, 0.09, 0.13));

        macd.reset();

        assert_eq!(round(macd.next(2.0).into()), (0.0, 0.0, 0.0));
        assert_eq!(round(macd.next(3.0).into()), (0.21, 0.09, 0.13));
    }

    #[test]
    fn test_default() {
        Macd::default();
    }

    #[test]
    fn test_display() {
        let indicator = Macd::new(13, 30, 10).unwrap();
        assert_eq!(format!("{}", indicator), "MACD(13, 30, 10)");
    }
}<|MERGE_RESOLUTION|>--- conflicted
+++ resolved
@@ -99,11 +99,7 @@
     }
 }
 
-<<<<<<< HEAD
-impl<T: Close> Next<&T> for MovingAverageConvergenceDivergence {
-=======
 impl<'a, T: Close> Next<'a, &'a T> for MovingAverageConvergenceDivergence {
->>>>>>> 36f5ef59
     type Output = MovingAverageConvergenceDivergenceOutput;
 
     fn next(&mut self, input: &T) -> Self::Output {
